--- conflicted
+++ resolved
@@ -340,15 +340,8 @@
         ref.style.marginTop = '100px';
         var popper = appendNewPopper(2, 'popper', scrolling);
 
-<<<<<<< HEAD
-        new Popper(ref, popper, {
-            placement: 'right-start'
-        }).onCreate((data) => {
-            expect(getRect(popper).top).toBeApprox(getRect(ref).top + 5); // 5 is the boundaries margin
-=======
         new Popper(ref, popper, { placement: 'right-start', boundariesElement: scrolling }).onCreate((data) => {
             expect(getRect(popper).top).toBeApprox(getRect(ref).top + 5, 5); // 5 is the boundaries margin
->>>>>>> 5b8bb28e
             expect(getRect(popper).left - arrowSize).toBeApprox(getRect(ref).right);
 
             data.instance.destroy();
